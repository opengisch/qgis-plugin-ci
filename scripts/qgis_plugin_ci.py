#!/usr/bin/env python3

import argparse
import configparser
import logging
import os

import yaml

<<<<<<< HEAD
from qgispluginci.__about__ import __title_clean__, __version__
=======
from qgispluginci.__about__ import __title_clean__
>>>>>>> e0d4340a
from qgispluginci.changelog import ChangelogParser
from qgispluginci.exceptions import ConfigurationNotFound
from qgispluginci.parameters import Parameters
from qgispluginci.release import release
from qgispluginci.translation import Translation


def main():
    # create the top-level parser
    parser = argparse.ArgumentParser(
        formatter_class=argparse.ArgumentDefaultsHelpFormatter
    )

    # Optional verbosity counter (eg. -v, -vv, -vvv, etc.)
    parser.add_argument(
        "-v",
        "--verbose",
        action="count",
        default=1,
        dest="verbosity",
        help="Verbosity (between 1-4 occurrences with more leading to more "
        "verbose logging). CRITICAL=0, ERROR=1, WARN=2, INFO=3, "
        "DEBUG=4",
    )

    parser.add_argument(
<<<<<<< HEAD
        "--version",
        action="version",
        version=__version__,
=======
        "--version", help="print the version and exit", action="store_true"
>>>>>>> e0d4340a
    )

    subparsers = parser.add_subparsers(
        title="commands", description="qgis-plugin-ci command", dest="command"
    )

    # package
    package_parser = subparsers.add_parser(
        "package", help="creates an archive of the plugin"
    )
    package_parser.add_argument("release_version", help="The version to be released")
    package_parser.add_argument(
        "--transifex-token",
        help="The Transifex API token. If specified translations will be pulled and compiled.",
    )
    package_parser.add_argument(
        "-u",
        "--plugin-repo-url",
        help="If specified, a XML repository file will be created in the current directory, the zip URL will use this parameter.",
    )
    package_parser.add_argument(
        "-c",
        "--allow-uncommitted-changes",
        action="store_true",
        help="If omitted, uncommitted changes are not allowed before packaging. If specified and some changes are "
        "detected, a hard reset on a stash create will be used to revert changes made by qgis-plugin-ci.",
    )
    package_parser.add_argument(
        "-d",
        "--disable-submodule-update",
        action="store_true",
        help="If omitted, a git submodule is updated. If specified, git submodules will not be updated/initialized before packaging.",
    )

    # changelog
    changelog_parser = subparsers.add_parser(
        "changelog", help="gets the changelog content"
    )
    changelog_parser.add_argument(
        "release_version",
        help="The version to be released. If nothing is speficied, \
                                      the latest version specified into the changelog is used.",
        default="latest",
    )

    # release
    release_parser = subparsers.add_parser("release", help="release the plugin")
    release_parser.add_argument(
        "release_version", help="The version to be released (x.y.z)."
    )
    release_parser.add_argument(
        "--release-tag",
        help="The release tag, if different from the version (e.g. vx.y.z).",
    )
    release_parser.add_argument(
        "--transifex-token",
        help="The Transifex API token. If specified translations will be pulled and compiled.",
    )
    release_parser.add_argument(
        "--github-token",
        help="The Github API token. If specified, the archive will be pushed to an already existing release.",
    )
    release_parser.add_argument(
        "--create-plugin-repo",
        action="store_true",
        help="Will create a XML repo as a Github release asset. Github token is required.",
    )
    release_parser.add_argument(
        "--allow-uncommitted-changes",
        action="store_true",
        help="If omitted, uncommitted changes are not allowed before releasing. If specified and some changes are "
        "detected, a hard reset on a stash create will be used to revert changes made by qgis-plugin-ci.",
    )
    release_parser.add_argument(
        "--disable-submodule-update",
        action="store_true",
        help="If omitted, a git submodule is updated. If specified, git submodules will not be updated/initialized before packaging.",
    )
    release_parser.add_argument(
        "--osgeo-username", help="The Osgeo user name to publish the plugin."
    )
    release_parser.add_argument(
        "--osgeo-password", help="The Osgeo password to publish the plugin."
    )

    # pull-translation
    pull_tr_parser = subparsers.add_parser(
        "pull-translation", help="pull translations from Transifex"
    )
    pull_tr_parser.add_argument("transifex_token", help="The Transifex API token")
    pull_tr_parser.add_argument(
        "--compile", action="store_true", help="Will compile TS files into QM files"
    )

    # push-translation
    push_tr_parser = subparsers.add_parser(
        "push-translation", help="update strings and push translations"
    )
    push_tr_parser.add_argument("transifex_token", help="The Transifex API token")

    args = parser.parse_args()

    # set log level depending on verbosity argument
    args.verbosity = 40 - (10 * args.verbosity) if args.verbosity > 0 else 0
    logging.basicConfig(
        level=args.verbosity,
        format="%(asctime)s||%(levelname)s||%(module)s||%(message)s",
        datefmt="%Y-%m-%d %H:%M:%S",
    )

    console = logging.StreamHandler()
    console.setLevel(args.verbosity)

    # add the handler to the root logger
    logger = logging.getLogger(__title_clean__)
    logger.debug(f"Log level set: {logging}")

    # print the version and exit
    if args.version:
        import pkg_resources

        print(
            "qgis-plugin-ci version: {}".format(
                pkg_resources.get_distribution("qgis-plugin-ci").version
            )
        )
        parser.exit()

    # if no command is passed, print the help and exit
    if not args.command:
        parser.print_help()
        parser.exit()

    exit_val = 0

    if os.path.isfile(".qgis-plugin-ci"):
        # We read the .qgis-plugin-ci file
        with open(".qgis-plugin-ci", "r", encoding="utf8") as f:
            arg_dict = yaml.safe_load(f)
    else:
        config = configparser.ConfigParser()
        config.read("setup.cfg")
        if "qgis-plugin-ci" in config.sections():
            # We read the setup.cfg file
            arg_dict = dict(config.items("qgis-plugin-ci"))
        else:
            # We don't have either a .qgis-plugin-ci or a setup.cfg
            if args.command == "changelog":
                # but for the "changelog" sub command, the config file is not required, we can continue
                arg_dict = dict()
            else:
                raise ConfigurationNotFound(
                    ".qgis-plugin-ci or setup.cfg with a 'qgis-plugin-ci' section have not been found."
                )

    parameters = Parameters(arg_dict)

    # CHANGELOG
    if args.command == "changelog":
        try:
            c = ChangelogParser(
                changelog_path=parameters.changelog_path,
            )
            content = c.content(args.release_version)
            if content:
                print(content)
        except Exception:
            # Better to be safe
            pass

        return exit_val

    # PACKAGE
    if args.command == "package":
        release(
            parameters,
            release_version=args.release_version,
            transifex_token=args.transifex_token,
            allow_uncommitted_changes=args.allow_uncommitted_changes,
            plugin_repo_url=args.plugin_repo_url,
            disable_submodule_update=args.disable_submodule_update,
        )

    # RELEASE
    elif args.command == "release":
        release(
            parameters,
            release_version=args.release_version,
            release_tag=args.release_tag,
            transifex_token=args.transifex_token,
            github_token=args.github_token,
            upload_plugin_repo_github=args.create_plugin_repo,
            osgeo_username=args.osgeo_username,
            osgeo_password=args.osgeo_password,
            allow_uncommitted_changes=args.allow_uncommitted_changes,
            disable_submodule_update=args.disable_submodule_update,
        )

    # TRANSLATION PULL
    elif args.command == "pull-translation":
        t = Translation(parameters, args.transifex_token)
        t.pull()
        if args.compile:
            t.compile_strings()

    # TRANSLATION PUSH
    elif args.command == "push-translation":
        t = Translation(parameters, args.transifex_token)
        t.update_strings()
        t.push()

    return exit_val


if __name__ == "__main__":
    exit(main())<|MERGE_RESOLUTION|>--- conflicted
+++ resolved
@@ -7,11 +7,7 @@
 
 import yaml
 
-<<<<<<< HEAD
 from qgispluginci.__about__ import __title_clean__, __version__
-=======
-from qgispluginci.__about__ import __title_clean__
->>>>>>> e0d4340a
 from qgispluginci.changelog import ChangelogParser
 from qgispluginci.exceptions import ConfigurationNotFound
 from qgispluginci.parameters import Parameters
@@ -38,13 +34,7 @@
     )
 
     parser.add_argument(
-<<<<<<< HEAD
-        "--version",
-        action="version",
-        version=__version__,
-=======
         "--version", help="print the version and exit", action="store_true"
->>>>>>> e0d4340a
     )
 
     subparsers = parser.add_subparsers(
