# QGIS Plugin CI

Contains scripts to perform automated testing and deployment for QGIS plugins.
These scripts are written for and tested on GitHub, Travis-CI, github workflows and Transifex.

 - Deploy plugin releases on QGIS official plugin repository
 - Publish plugin in Github releases, option to deploy a custom repository
 - Easily integrated in Travis-CI or github workflows
 - Completely handle translations with Transifex:
    - create the project and the languages
    - pull and push translations
    - all TS/QM files can be managed on the CI, the `i18n` folder can be omitted from the Git repository
 - `changelog` section in the metadata.txt can be populated if the CHANGELOG.md is present
   
## Command line

```commandline
usage: qgis-plugin-ci [-h] [-v]
                      {package,changelog,release,pull-translation,push-translation}
                      ...

optional arguments:
  -h, --help            show this help message and exit
  -v, --version         print the version and exit

commands:
  qgis-plugin-ci command

  {package,changelog,release,pull-translation,push-translation}
    package             creates an archive of the plugin
    changelog           gets the changelog content
    release             release the plugin
    pull-translation    pull translations from Transifex
    push-translation    update strings and push translations
```

### Package

This command is not specific to the hosting platform (GitLab, GitHub…)

```commandline
usage: qgis-plugin-ci package [-h]
                              [--transifex-token TRANSIFEX_TOKEN]
                              [--plugin-repo-url PLUGIN_REPO_URL]
                              [--allow-uncommitted-changes]
                              release_version

positional arguments:
  release_version       The version to be released

optional arguments:
  -h, --help            show this help message and exit
  --transifex-token TRANSIFEX_TOKEN
                        The Transifex API token. If specified translations
                        will be pulled and compiled.
  --plugin-repo-url PLUGIN_REPO_URL
                        If specified, a XML repository file will be created in the current directory, the zip URL will use this parameter.
  --allow-uncommitted-changes
                        If omitted, uncommitted changes are not allowed before
                        packaging. If specified and some changes are detected,
                        a hard reset on a stash create will be used to revert
                        changes made by qgis-plugin-ci.
  --disable-submodule-update
                        If omitted, a git submodule is updated. If specified, git submodules will not be updated/initialized before packaging.

```

### Release

This command is specific for plugins hosted on GitHub.

```commandline
usage: qgis-plugin-ci release [-h] [--transifex-token TRANSIFEX_TOKEN]
                              [--github-token GITHUB_TOKEN]
                              [--create-plugin-repo]
                              [--allow-uncommitted-changes]
                              [--osgeo-username OSGEO_USERNAME]
                              [--osgeo-password OSGEO_PASSWORD]
                              release_version

positional arguments:
  release_version       The version to be released

optional arguments:
  -h, --help            show this help message and exit
  --transifex-token TRANSIFEX_TOKEN
                        The Transifex API token. If specified translations
                        will be pulled and compiled.
  --github-token GITHUB_TOKEN
                        The Github API token. If specified, the archive will
                        be pushed to an already existing release.
  --create-plugin-repo  Will create a XML repo as a Github release asset.
                        Github token is required.
  --allow-uncommitted-changes
                        If omitted, uncommitted changes are not allowed before
                        releasing. If specified and some changes are detected,
                        a hard reset on a stash create will be used to revert
                        changes made by qgis-plugin-ci.
  --disable-submodule-update
                        If omitted, a git submodule is updated. If specified, git submodules will not be updated/initialized before packaging.
  --osgeo-username OSGEO_USERNAME
                        The Osgeo user name to publish the plugin.
  --osgeo-password OSGEO_PASSWORD
                        The Osgeo password to publish the plugin.
```

### Pull translations

```commandline
usage: qgis-plugin-ci pull-translation [-h] [--compile] transifex_token

positional arguments:
  transifex_token  The Transifex API token

optional arguments:
  -h, --help       show this help message and exit
  --compile        Will compile TS files into QM files
```

### Push translations

```commandline
usage: qgis-plugin-ci push-translation [-h] transifex_token

positional arguments:
  transifex_token  The Transifex API token

optional arguments:
  -h, --help       show this help message and exit
```

### Changelog

By default, the changelog command will work with a file formatted like [this changelog.md file](./CHANGELOG.md).

If your format is different, you must use a different `changelog_regexp` expression to parse it in your settings.

```commandline
usage: qgis-plugin-ci changelog [-h] release_version

positional arguments:
  release_version  The version to be released. If nothing is speficied, the latest 
                   version specified into the changelog is used.

optional arguments:
  -h, --help       show this help message and exit
```

## Requirements

* The code is under a __git__ repository (`git archive` is used to bundle the plugin)
* There is no uncommitted changes when doing a package/release (there is an option to allow this)
* A configuration at the top directory either in `.qgis-plugin-ci` or in `setup.cfg` with a `[qgis-plugin-ci]` section.
* The source files of the plugin are within a sub-directory. The name of this directory will be used for the zip file.

## The configuration file

The plugin must have a configuration, located at the top directory:
* either you use a `.qgis-plugin-ci` file
* or you use a `[qgis-plugin-ci]` section in a `setup.cfg` file (which is used by many other tool).

In the configuration, you should at least provide the following configuration:

* `plugin_path`, the folder where the source code is located

Side note, the plugin path shouldn't have any dash character.

You can find a template `.qgis-plugin-ci` in this repository.
You can read the docstring of the file `qgispluginci/parameters.py`
to know parameters which are available in the file.

## Examples

* `.qgis-plugin-ci`

```yaml
plugin_path: qgis_plugin_ci_testing
github_organization_slug: opengisch
project_slug: qgis-plugin-ci
```

* `setup.cfg`

```ini
[qgis-plugin-ci]
plugin_path = QuickOSM
github_organization_slug = 3liz
project_slug = QuickOSM
```

## QRC and UI files

- Any .qrc file in the source top directory (plugin_path) will be compiled and output as filename_rc.py. You can then import it using ``import plugin_path.resources_rc``
- Currently, qgis-plugin-ci does not compile any .ui file.

## Publishing plugins

When releasing, you can publish the plugin :

1. In the official QGIS plugin repository. You need to provide user name and password for your Osgeo account.
2. As a custom repository in Github releases and which can be added later in QGIS. The address will be: https://github.com/__ORG__/__REPO__/releases/latest/download/plugins.xml

Both can be achieved in the same process.

## Pre-release and experimental

In the case of a pre-release (from GitHub), the plugin will be flagged as experimental.
If pushed to the QGIS plugin repository, the QGIS minimum version will be raised to QGIS 3.14 (only 3.14 and above support testing of experimental versions).

## Debug

In any Python module, you can have a global variable as `DEBUG = True`, which will be changed to `False` when packaging the plugin.

<<<<<<< HEAD
# Sample plugins
=======
## Excluding files in the plugin archive

If you want to avoid some files to be shipped with your plugin, create a ``.gitattributes`` file in which you can specify the files to ignore. For instance:
```
resources.qrc export-ignore
```

## Docker

3Liz is maintaining a small docker image of this package : https://github.com/3liz/docker-qgis-plugin-ci

This is an example with GitLab-CI running with the Docker image from Docker Hub :

```yaml
  script:
    - >
      docker run
      --rm -w /plugin
      -v ${CI_PROJECT_DIR}:/plugin
      -u $(id -u):$(id -g)
      3liz/qgis-plugin-ci:1.8.3
      package ${CI_COMMIT_REF_NAME}
      --allow-uncommitted-changes
      --plugin-repo-url https://custom.server.url/
```

## Sample plugins
>>>>>>> f93f5bf5

These plugins are using this tool, with different configurations as examples:

* https://github.com/opengisch/qgis_server_render_geojson
  * deployment on github releases and plugin repository
  * works on gihtub workflows
  * barebone implementation, no bells and whistles
* https://github.com/opengisch/qgis_geomapfish_locator:
  * translated on Transifex
  * released on official repo
* https://github.com/VeriVD/qgis_VeriVD
  * released on custom repo as GitHub release
* https://github.com/3liz/lizmap-plugin
  * using a `setup.cfg` file
  * metadata populated automatically from CHANGELOG.md file
  * GitHub release created automatically from Travis
  * released on official repository
  * translations are committed from Travis to the repository after the release process
  * GitLab-CI with Docker is used as well
* https://github.com/3liz/qgis-pgmetadata-plugin
  * Released using GitHub Actions and Transifex<|MERGE_RESOLUTION|>--- conflicted
+++ resolved
@@ -211,9 +211,6 @@
 
 In any Python module, you can have a global variable as `DEBUG = True`, which will be changed to `False` when packaging the plugin.
 
-<<<<<<< HEAD
-# Sample plugins
-=======
 ## Excluding files in the plugin archive
 
 If you want to avoid some files to be shipped with your plugin, create a ``.gitattributes`` file in which you can specify the files to ignore. For instance:
@@ -241,7 +238,6 @@
 ```
 
 ## Sample plugins
->>>>>>> f93f5bf5
 
 These plugins are using this tool, with different configurations as examples:
 
